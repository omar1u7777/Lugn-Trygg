--- conflicted
+++ resolved
@@ -2,55 +2,58 @@
 import sys
 import logging
 from datetime import datetime
+
 try:
     from dotenv import load_dotenv
 except ModuleNotFoundError:
-    # Define a no-op fallback if python-dotenv is not installed
     def load_dotenv(*args, **kwargs):
         return None
+
 from flask import Flask, jsonify, request
+
 try:
     from flask_cors import CORS
-except ModuleNotFoundError:  # pragma: no cover - fallback for tests without dependency
-    class CORS:  # minimal stub
+except ModuleNotFoundError:
+    class CORS:
         def __init__(self, *_, **__):
             pass
+
 try:
     from flasgger import Swagger
-except ModuleNotFoundError:  # pragma: no cover - fallback for tests without dependency
+except ModuleNotFoundError:
     class Swagger:
         def __init__(self, *_, **__):
             pass
+
 try:
     import whisper
-except ModuleNotFoundError:  # pragma: no cover - fallback for tests without dependency
+except ModuleNotFoundError:
     whisper = None
+
 from werkzeug.utils import secure_filename
+
 try:
     from firebase_admin import firestore
     import firebase_admin
-except ModuleNotFoundError:  # pragma: no cover - fallback for tests without dependency
+except ModuleNotFoundError:
     from unittest.mock import MagicMock
     class DummyQuery:
         DESCENDING = "DESCENDING"
-
     class DummyFirestore:
         Query = DummyQuery
         def client(self):
             return MagicMock()
-
     firestore = DummyFirestore()
     firebase_admin = MagicMock()
 
-# Support running this file directly by ensuring the project root is on sys.path
+# Ensure project root is on sys.path
 if __package__ in (None, ""):
     current_dir = os.path.dirname(__file__)
     parent_dir = os.path.abspath(os.path.join(current_dir, os.pardir))
     if parent_dir not in sys.path:
         sys.path.insert(0, parent_dir)
 
-
-# Load environment variables
+# Load .env
 load_dotenv()
 
 # Logging setup
@@ -61,44 +64,42 @@
 def create_app(testing=False):
     """Creates and configures the Flask application."""
     app = Flask(__name__)
-<<<<<<< HEAD
-    Swagger(app)
-    # Import blueprints lazily to avoid side effects during test collection
+
+    # Swagger config
+    Swagger(app, config={
+        "headers": [],
+        "specs": [
+            {
+                "endpoint": 'apispec_1',
+                "route": '/apispec_1.json',
+                "rule_filter": lambda rule: True,
+                "model_filter": lambda tag: True,
+            }
+        ],
+        "static_url_path": "/flasgger_static",
+        "swagger_ui": True,
+        "specs_route": "/apidocs"
+    })
+
+    # Import blueprints
     from Backend.src.routes.auth import auth_bp
     from Backend.src.routes.memory_routes import memory_bp
     from Backend.src.routes.mood import mood_bp
+
     from unittest.mock import MagicMock
     model = MagicMock() if testing else None
     if not testing and whisper is not None:
-=======
-    Swagger(app, config={
-    "headers": [],
-    "specs": [
-        {
-            "endpoint": 'apispec_1',
-            "route": '/apispec_1.json',
-            "rule_filter": lambda rule: True,  # include all endpoints
-            "model_filter": lambda tag: True,  # include all models
-        }
-    ],
-    "static_url_path": "/flasgger_static",
-    "swagger_ui": True,
-    "specs_route": "/apidocs"
-})
-
-    model = None
-    if not testing:
->>>>>>> 7cb003d1
         try:
             model = whisper.load_model("medium")
-        except Exception as e:  # pragma: no cover - optional in tests
+        except Exception as e:
             logger.warning(f"Whisper model could not be loaded: {e}")
+
     app.config["JSON_SORT_KEYS"] = False
     app.config["JSON_AS_ASCII"] = False
     app.config["TESTING"] = testing
     app.config["JWT_SECRET_KEY"] = os.getenv("JWT_SECRET_KEY")
     app.config["TRANSCRIBE_MODEL"] = model
-    
+
     # Register blueprints
     app.register_blueprint(auth_bp, url_prefix="/api/auth")
     app.register_blueprint(memory_bp, url_prefix="/api/memory")
@@ -123,8 +124,7 @@
          expose_headers=["Authorization"],
          methods=["GET", "POST", "PUT", "DELETE", "OPTIONS"])
 
-    # Initialize Firebase only when not testing
-    from unittest.mock import MagicMock
+    # Firebase
     db = MagicMock() if testing else None
     if not testing:
         try:
@@ -137,7 +137,7 @@
             raise
     app.config["FIRESTORE_DB"] = db
 
-    # Health check route
+    # Health check
     @app.route("/")
     def index():
         return jsonify({
@@ -149,8 +149,8 @@
             }
         }), 200
 
+    return app
 
-    return app
 
 if __name__ == "__main__":
     app = create_app()
@@ -161,4 +161,4 @@
     try:
         app.run(host="0.0.0.0", port=port, debug=debug)
     except Exception as e:
-        logger.critical(f"🔥 Critical error while starting the server: {e}")
+        logger.critical(f"🔥 Critical error while starting the server: {e}")