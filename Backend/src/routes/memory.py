import os
import logging
from datetime import datetime, timedelta
from flask import Blueprint, request, jsonify
from werkzeug.utils import secure_filename
<<<<<<< HEAD
from firebase_admin import storage, firestore
=======
from firebase_admin import storage
>>>>>>> 2b164295
from Backend.src.firebase_config import db

memory_bp = Blueprint("memory", __name__)

logger = logging.getLogger(__name__)

# 🔹 Konfigurationer
MAX_FILE_SIZE = 10 * 1024 * 1024  # 10 MB
ALLOWED_EXTENSIONS = {"mp3"}  # Tillåt endast MP3-filer

def allowed_file(filename):
    """🔹 Kontrollera om filen har ett tillåtet format."""
    return "." in filename and filename.rsplit(".", 1)[1].lower() in ALLOWED_EXTENSIONS

# 🔹 Ladda upp ljudminne till Firebase Storage
@memory_bp.route("/api/memory/upload", methods=["POST"])
def upload_memory():
    try:
        if "audio" not in request.files or "user_id" not in request.form:
            return jsonify({"error": "Ljudfil och användar-ID krävs!"}), 400

        file = request.files["audio"]
        user_id = request.form["user_id"].strip()

        # 🔹 Kontrollera användar-ID
        if not user_id:
            return jsonify({"error": "Ogiltigt användar-ID!"}), 400

        # 🔹 Kontrollera filformat
        if not allowed_file(file.filename):
            return jsonify({"error": "Endast MP3-filer är tillåtna!"}), 400

        # 🔹 Kontrollera filstorlek
        file.seek(0, os.SEEK_END)
        file_length = file.tell()
        file.seek(0)  # Återställ filpekaren
        if file_length > MAX_FILE_SIZE:
            return jsonify({"error": "Filen får inte vara större än 10MB!"}), 400

        # 🔹 Skapa filnamn och säkerställ det är säkert
        timestamp = datetime.utcnow().strftime("%Y%m%d%H%M%S")
        filename = f"memories/{user_id}/{timestamp}.mp3"
        secure_name = secure_filename(filename)

        # 🔹 Ladda upp till Firebase Storage
        bucket = storage.bucket()
        blob = bucket.blob(secure_name)
        blob.upload_from_file(file, content_type="audio/mpeg")

        # 🔹 Spara metadata i Firestore
        memory_ref = db.collection("memories").document(f"{user_id}_{timestamp}")
        memory_ref.set({
            "user_id": user_id,
            "file_path": secure_name,
            "timestamp": timestamp
        })

        # 🔹 Generera signerad URL (1 timmes giltighet)
        signed_url = blob.generate_signed_url(expiration=timedelta(hours=1))

        return jsonify({"message": "Minne har laddats upp!", "file_url": signed_url}), 200

    except Exception as e:
        logger.exception(f"🔥 Fel vid uppladdning av minne: {e}")
        return jsonify({"error": "Ett fel uppstod vid uppladdning av minne!"}), 500

# 🔹 Hämta en lista över användarens minnen
@memory_bp.route("/api/memory/list", methods=["GET"])
def list_memories():
    try:
        user_id = request.args.get("user_id", "").strip()
        if not user_id:
            return jsonify({"error": "Användar-ID krävs!"}), 400

        # 🔹 Hämta alla minnen för användaren
        memories_ref = list(
            db.collection("memories")
            .where("user_id", "==", user_id)
            .order_by("timestamp", direction=firestore.Query.DESCENDING)
            .stream()
        )
        memory_list = [{"id": mem.id, "file_path": mem.to_dict().get("file_path"), "timestamp": mem.to_dict().get("timestamp")} for mem in memories_ref]

        return jsonify({"memories": memory_list}), 200

    except Exception as e:
        logger.exception(f"🔥 Fel vid hämtning av minnen: {e}")
        return jsonify({"error": "Ett fel uppstod vid hämtning av minnen!"}), 500

# 🔹 Hämta en signerad URL för uppspelning
@memory_bp.route("/api/memory/get", methods=["GET"])
def get_memory():
    try:
        user_id = request.args.get("user_id", "").strip()
        file_path = request.args.get("file_path", "").strip()

        if not user_id or not file_path:
            return jsonify({"error": "Användar-ID och filväg krävs!"}), 400

        # 🔹 Kontrollera att minnet tillhör användaren
        memory_ref = list(db.collection("memories").where("user_id", "==", user_id).where("file_path", "==", file_path).limit(1).stream())

        if not memory_ref:
            return jsonify({"error": "Obehörig åtkomst till minne!"}), 403

        # 🔹 Kontrollera att filen existerar i Firebase Storage
        bucket = storage.bucket()
        blob = bucket.blob(file_path)

        if not blob.exists():
            return jsonify({"error": "Filen hittades inte!"}), 404

        # 🔹 Skapa en signerad URL som är giltig i 1 timme
        signed_url = blob.generate_signed_url(expiration=timedelta(hours=1))

        return jsonify({"url": signed_url}), 200

    except Exception as e:
        logger.exception(f"🔥 Fel vid hämtning av minne: {e}")
        return jsonify({"error": "Ett fel uppstod vid hämtning av minne!"}), 500<|MERGE_RESOLUTION|>--- conflicted
+++ resolved
@@ -3,11 +3,7 @@
 from datetime import datetime, timedelta
 from flask import Blueprint, request, jsonify
 from werkzeug.utils import secure_filename
-<<<<<<< HEAD
-from firebase_admin import storage, firestore
-=======
-from firebase_admin import storage
->>>>>>> 2b164295
+
 from Backend.src.firebase_config import db
 
 memory_bp = Blueprint("memory", __name__)
