--- conflicted
+++ resolved
@@ -3,9 +3,6 @@
 import pytest
 from unittest.mock import patch, MagicMock
 
-<<<<<<< HEAD
-# Ensure project root for imports
-=======
 # 🛡️ Sätt nödvändiga miljövariabler direkt vid import
 os.environ.setdefault("JWT_SECRET_KEY", "test_jwt")
 os.environ.setdefault("JWT_REFRESH_SECRET_KEY", "test_refresh")
@@ -17,40 +14,22 @@
 os.environ.setdefault("PORT", "5001")
 os.environ.setdefault("FLASK_DEBUG", "False")
 
-# Ensure project root is on sys.path for imports
->>>>>>> 1f151683
+# Lägg till project root för imports
 sys.path.append(os.path.abspath(os.path.join(os.path.dirname(__file__), '..', '..')))
 
 from Backend.main import create_app
 
-<<<<<<< HEAD
-@pytest.fixture(autouse=True, scope="session")
-def _set_env():
-    os.environ.setdefault("JWT_SECRET_KEY", "test-secret")
-    yield
-
-@pytest.fixture()
-def app():
-    with patch("firebase_admin.initialize_app", MagicMock()), \
-         patch("Backend.src.firebase_config.initialize_firebase", return_value=True):
-        app = create_app(testing=True)
-        yield app
-
-@pytest.fixture()
-def client(app):
-    return app.test_client()
-=======
 @pytest.fixture(scope='module')
 def app():
     """
     Skapar och returnerar Flask-applikationen för testning.
     Mockar externa beroenden som Whisper och Firebase.
     """
-    with patch('whisper.load_model') as mock_whisper, \
-         patch('Backend.src.firebase_config.initialize_firebase') as mock_firebase:
-
-        mock_whisper.return_value = None
-        mock_firebase.return_value = True
+    with patch("whisper.load_model") as mock_whisper, \
+         patch("Backend.src.firebase_config.initialize_firebase", return_value=True), \
+         patch("firebase_admin.initialize_app", MagicMock()):
+        
+        mock_whisper.return_value = MagicMock()
 
         try:
             app = create_app(testing=True)
@@ -58,7 +37,6 @@
             pytest.fail(f"❌ Misslyckades med att skapa appen för testning: {str(e)}")
 
         yield app
-
         app.logger.info("✅ Testmiljö rensad efter körning.")
 
 @pytest.fixture(scope='module')
@@ -69,5 +47,4 @@
 @pytest.fixture(scope='module')
 def runner(app):
     """CLI-runner för att testa kommandon."""
-    return app.test_cli_runner()
->>>>>>> 1f151683
+    return app.test_cli_runner()