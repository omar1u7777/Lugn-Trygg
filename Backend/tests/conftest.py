--- conflicted
+++ resolved
@@ -31,19 +31,11 @@
     Skapar och returnerar Flask-applikationen för testning.
     Mockar externa beroenden som Whisper och Firebase.
     """
-<<<<<<< HEAD
-    with patch("whisper.load_model") as mock_whisper, \
+    with patch("Backend.main.whisper.load_model") as mock_whisper, \
          patch("Backend.src.firebase_config.initialize_firebase", return_value=True), \
          patch("firebase_admin.initialize_app", MagicMock()):
-        
+
         mock_whisper.return_value = MagicMock()
-=======
-    with patch("Backend.main.whisper.load_model")  as mock_whisper, \
-         patch('Backend.src.firebase_config.initialize_firebase') as mock_firebase:
-
-        mock_whisper.return_value = None
-        mock_firebase.return_value = True
->>>>>>> 7cb003d1
 
         try:
             app = create_app(testing=True)
