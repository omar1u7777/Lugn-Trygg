--- conflicted
+++ resolved
@@ -55,11 +55,8 @@
   <div id="root"></div>
 
   <!--  jsPDF via CDN for PDF export functionality -->
-<<<<<<< HEAD
   <script id="jspdf-cdn" data-csp-reuse="jspdf-cdn" src="https://unpkg.com/jspdf@2.5.1/dist/jspdf.umd.min.js" defer></script>
-=======
   <script id="jspdf-cdn" src="https://unpkg.com/jspdf@2.5.1/dist/jspdf.umd.min.js" defer></script>
->>>>>>> c7a98529
   <!--  Laddar React-applikationen -->
   <script type="module" src="/src/main.tsx" defer></script>
 </body>
