--- conflicted
+++ resolved
@@ -16,31 +16,7 @@
       "destination": "https://api.lugntrygg.se/api/:path*"
     },
     {
-<<<<<<< HEAD
-      "src": "/static/(.*)",
-      "headers": {
-        "Cache-Control": "public, max-age=31536000, immutable"
-      },
-      "continue": true
-    },
-    {
-      "src": "/(.*)",
-      "headers": {
-        "X-Frame-Options": "SAMEORIGIN",
-        "X-Content-Type-Options": "nosniff",
-        "Referrer-Policy": "strict-origin-when-cross-origin",
-        "Content-Security-Policy": "default-src 'self'; script-src 'self' 'unsafe-inline' 'unsafe-eval'; style-src 'self' 'unsafe-inline'; img-src 'self' data: https:; font-src 'self' data:; connect-src 'self' https://api.lugntrygg.se https://*.firebaseapp.com https://*.googleapis.com;"
-      },
-      "continue": true
-    },
-=======
-      "source": "/:path*",
-      "destination": "/index.html"
-    }
-  ],
-  "headers": [
->>>>>>> 6d9a6c2a
-    {
+
       "handle": "filesystem"
     },
     {
@@ -48,20 +24,3 @@
       "dest": "/index.html"
     }
   ],
-<<<<<<< HEAD
-  "regions": [
-    "fra1"
-  ]
-=======
-  "regions": ["fra1"],
-  "env": {
-    "VITE_API_URL": "https://api.lugntrygg.se",
-    "VITE_FIREBASE_API_KEY": "@vite-firebase-api-key",
-    "VITE_FIREBASE_AUTH_DOMAIN": "@vite-firebase-auth-domain",
-    "VITE_FIREBASE_PROJECT_ID": "@vite-firebase-project-id",
-    "VITE_FIREBASE_STORAGE_BUCKET": "@vite-firebase-storage-bucket",
-    "VITE_FIREBASE_MESSAGING_SENDER_ID": "@vite-firebase-messaging-sender-id",
-    "VITE_FIREBASE_APP_ID": "@vite-firebase-app-id"
-  }
->>>>>>> 6d9a6c2a
-}