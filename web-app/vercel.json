--- conflicted
+++ resolved
@@ -10,38 +10,6 @@
       }
     }
   ],
-<<<<<<< HEAD
-  "headers": [
-    {
-      "source": "/static/(.*)",
-      "headers": [
-        { "key": "Cache-Control", "value": "public, max-age=31536000, immutable" }
-      ]
-    },
-    {
-      "source": "/(.*)",
-      "headers": [
-        { "key": "X-Frame-Options", "value": "SAMEORIGIN" },
-        { "key": "X-Content-Type-Options", "value": "nosniff" },
-        { "key": "Referrer-Policy", "value": "strict-origin-when-cross-origin" }
-      ]
-    }
-  ],
-  "rewrites": [
-    {
-      "source": "/api/:path*",
-      "destination": "https://api.lugntrygg.se/api/:path*"
-    },
-    {
-      "source": "/:path*",
-      "destination": "/index.html",
-      "missing": [
-        { "type": "file" }
-      ]
-    }
-  ],
-  "regions": ["fra1"]
-=======
   "rewrites": [
     {
       "source": "/api/:path*",
@@ -93,5 +61,4 @@
   "regions": [
     "fra1"
   ]
->>>>>>> 9c9d2818
 }