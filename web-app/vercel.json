--- conflicted
+++ resolved
@@ -10,7 +10,6 @@
       }
     }
   ],
-<<<<<<< HEAD
   "headers": [
     {
       "source": "/static/(.*)",
@@ -22,7 +21,6 @@
       ]
     },
     {
-=======
   "rewrites": [
     {
       "source": "/api/:path*",
@@ -49,7 +47,6 @@
       ]
     },
     {
->>>>>>> 9c9d2818
       "source": "/(.*)",
       "headers": [
         {
@@ -63,7 +60,6 @@
         {
           "key": "Referrer-Policy",
           "value": "strict-origin-when-cross-origin"
-<<<<<<< HEAD
         }
       ]
     }
@@ -76,7 +72,6 @@
     {
       "source": "/(.*)",
       "destination": "/index.html"
-=======
         },
         {
           "key": "Content-Security-Policy",
@@ -84,7 +79,6 @@
           "value": "default-src 'self'; script-src 'self' 'unsafe-inline' 'unsafe-eval'; style-src 'self' 'unsafe-inline'; img-src 'self' data: https:; font-src 'self' data:; connect-src 'self' https://api.lugntrygg.se https://*.firebaseapp.com https://*.googleapis.com;"
         }
       ]
->>>>>>> 9c9d2818
     }
   ],
   "regions": [
