--- conflicted
+++ resolved
@@ -15,32 +15,7 @@
       "source": "/api/:path*",
       "destination": "https://api.lugntrygg.se/api/:path*"
     },
-    {
-<<<<<<< HEAD
-      "src": "/static/(.*)",
-      "headers": {
-        "Cache-Control": "public, max-age=31536000, immutable"
-      },
-      "continue": true
-    },
-    {
-      "src": "/(.*)",
-      "headers": {
-        "X-Frame-Options": "SAMEORIGIN",
-        "X-Content-Type-Options": "nosniff",
-        "Referrer-Policy": "strict-origin-when-cross-origin",
-        "Content-Security-Policy": "default-src 'self'; script-src 'self' 'unsafe-inline' 'unsafe-eval'; style-src 'self' 'unsafe-inline'; img-src 'self' data: https:; font-src 'self' data:; connect-src 'self' https://api.lugntrygg.se https://*.firebaseapp.com https://*.googleapis.com;"
-      },
-      "continue": true
-    },
-=======
-      "source": "/:path*",
-      "destination": "/index.html"
-    }
-  ],
-  "headers": [
->>>>>>> 48f25bf3
-    {
+    
       "handle": "filesystem"
     },
     {
