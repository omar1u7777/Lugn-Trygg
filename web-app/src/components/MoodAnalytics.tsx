--- conflicted
+++ resolved
@@ -88,10 +88,7 @@
 
     const script = document.createElement('script');
     script.id = 'jspdf-cdn';
-<<<<<<< HEAD
     script.setAttribute('data-csp-reuse', 'jspdf-cdn');
-=======
->>>>>>> c7a98529
     script.src = 'https://unpkg.com/jspdf@2.5.1/dist/jspdf.umd.min.js';
     script.async = true;
     script.defer = true;
@@ -178,16 +175,12 @@
     }
   };
 
-<<<<<<< HEAD
   const exportToPDF = async () => {
-=======
   const exportToPDF = () => {
->>>>>>> c7a98529
     if (!forecast) {
       return;
     }
 
-<<<<<<< HEAD
     setPdfError(null);
 
     try {
@@ -207,7 +200,6 @@
       // Title
       doc.setFontSize(20);
       doc.setTextColor(102, 126, 234);
-=======
     const currentForecast = forecast;
     setPdfError(null);
 
@@ -227,21 +219,17 @@
       // Title
       doc.setFontSize(20);
       doc.setTextColor(102, 126, 234); // Purple
->>>>>>> c7a98529
       doc.text('Lugn & Trygg - Humöranalys', pageWidth / 2, y, { align: 'center' });
       y += 15;
 
       // Date
       doc.setFontSize(10);
       doc.setTextColor(100);
-<<<<<<< HEAD
       const generatedAt = new Date();
       doc.text(
         `Genererad: ${generatedAt.toLocaleDateString('sv-SE')} ${generatedAt.toLocaleTimeString('sv-SE')}`,
-=======
       doc.text(
         `Genererad: ${new Date().toLocaleDateString('sv-SE')} ${new Date().toLocaleTimeString('sv-SE')}`,
->>>>>>> c7a98529
         pageWidth / 2,
         y,
         { align: 'center' }
@@ -255,7 +243,6 @@
       y += 10;
 
       doc.setFontSize(10);
-<<<<<<< HEAD
       doc.text(`Genomsnittlig prognos: ${forecastData.average_forecast.toFixed(1)}/10`, 25, y);
       y += 7;
       doc.text(
@@ -266,7 +253,6 @@
             ? '📉 Nedåtgående'
             : '📊 Stabil'
         }`,
-=======
         doc.text(`Genomsnittlig prognos: ${forecastData.average_forecast.toFixed(1)}/10`, 25, y);
       y += 7;
       doc.text(
@@ -277,12 +263,10 @@
                 ? '📉 Nedåtgående'
                 : '📊 Stabil'
           }`,
->>>>>>> c7a98529
         25,
         y
       );
       y += 7;
-<<<<<<< HEAD
       doc.text(
         `Konfidensintervall: ${
           forecastData.confidence_interval.lower.toFixed(1)
@@ -292,7 +276,6 @@
       );
       y += 7;
       doc.text(`Säkerhet: ${(confidence * 100).toFixed(0)}%`, 25, y);
-=======
         doc.text(
           `Konfidensintervall: ${
             forecastData.confidence_interval.lower.toFixed(1)
@@ -302,7 +285,6 @@
         );
       y += 7;
         doc.text(`Säkerhet: ${(confidence * 100).toFixed(0)}%`, 25, y);
->>>>>>> c7a98529
       y += 15;
 
       // Daily Predictions
@@ -311,11 +293,8 @@
       y += 10;
 
       doc.setFontSize(9);
-<<<<<<< HEAD
       forecastData.daily_predictions.forEach((prediction, index) => {
-=======
         forecastData.daily_predictions.forEach((prediction, index) => {
->>>>>>> c7a98529
         const date = new Date();
         date.setDate(date.getDate() + index);
         doc.text(
@@ -326,7 +305,6 @@
         y += 6;
       });
       y += 10;
-<<<<<<< HEAD
 
       // Risk Factors
       if (risk_factors.length > 0) {
@@ -352,7 +330,6 @@
         y += 10;
       }
 
-=======
 
       // Risk Factors
         if (risk_factors.length > 0) {
@@ -377,7 +354,6 @@
         y += 10;
       }
 
->>>>>>> c7a98529
       // Recommendations
       if (recommendations.length > 0) {
         if (y > 250) {
@@ -386,17 +362,13 @@
         }
 
         doc.setFontSize(14);
-<<<<<<< HEAD
         doc.setTextColor(39, 174, 96);
-=======
         doc.setTextColor(39, 174, 96); // Green
->>>>>>> c7a98529
         doc.text('💡 Rekommendationer', 20, y);
         y += 10;
 
         doc.setFontSize(9);
         doc.setTextColor(0);
-<<<<<<< HEAD
         recommendations.forEach((rec) => {
           if (y > 270) {
             doc.addPage();
@@ -405,7 +377,6 @@
 
           const lines = doc.splitTextToSize(`• ${rec}`, pageWidth - 50);
           lines.forEach((line: string) => {
-=======
         recommendations.forEach(rec => {
           const lines = doc.splitTextToSize(`• ${rec}`, pageWidth - 50);
           lines.forEach((line: string) => {
@@ -413,7 +384,6 @@
               doc.addPage();
               y = 20;
             }
->>>>>>> c7a98529
             doc.text(line, 25, y);
             y += 6;
           });
@@ -427,9 +397,7 @@
         y = 20;
       }
 
-<<<<<<< HEAD
       doc.setFontSize(14);
-=======
         doc.setFontSize(14);
         doc.setTextColor(102, 126, 234);
         doc.text('🤖 AI-Modell Information', 20, y);
@@ -465,26 +433,22 @@
           })
         );
       });
->>>>>>> c7a98529
       doc.setTextColor(102, 126, 234);
       doc.text('🤖 AI-Modell Information', 20, y);
       y += 10;
 
       doc.setFontSize(9);
       doc.setTextColor(0);
-<<<<<<< HEAD
       doc.text(`Algoritm: ${model_info.algorithm}`, 25, y);
       y += 6;
       doc.text(`Tränings-RMSE: ${model_info.training_rmse?.toFixed(3) ?? 'N/A'}`, 25, y);
       y += 6;
       doc.text(`Datapunkter använd: ${model_info.data_points_used}`, 25, y);
-=======
       doc.text(`Algoritm: ${forecast.model_info.algorithm}`, 25, y);
       y += 6;
       doc.text(`Tränings-RMSE: ${forecast.model_info.training_rmse?.toFixed(3) || 'N/A'}`, 25, y);
       y += 6;
       doc.text(`Datapunkter använd: ${forecast.model_info.data_points_used}`, 25, y);
->>>>>>> c7a98529
       y += 15;
 
       // Footer
@@ -497,10 +461,7 @@
         { align: 'center' }
       );
 
-<<<<<<< HEAD
-=======
       // Save PDF
->>>>>>> c7a98529
       doc.save(`Lugn-Trygg-Analys-${new Date().toLocaleDateString('sv-SE')}.pdf`);
     } catch (err) {
       console.error('Failed to export analytics as PDF', err);
