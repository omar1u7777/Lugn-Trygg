--- conflicted
+++ resolved
@@ -1,13 +1,4 @@
 import { defineConfig } from "vite";
-<<<<<<< HEAD
-=======
-import path from "path";
-import { fileURLToPath } from "url";
-// import { ViteImageOptimize } from 'vite-plugin-image-optimize';
-
-const __dirname = path.dirname(fileURLToPath(import.meta.url));
-
->>>>>>> a72c4ae4
 export default defineConfig(({ mode }) => {
   return {
     resolve: {
